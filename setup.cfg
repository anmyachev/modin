--- conflicted
+++ resolved
@@ -11,7 +11,18 @@
 tag_prefix =
 parentdir_prefix = modin-
 
-<<<<<<< HEAD
+[tool:pytest]
+addopts = --disable-pytest-warnings --suppress-no-test-exit-code  --cov-config=.coveragerc --cov=modin --cov-append
+
+[flake8]
+max-line-length = 88
+ignore = E203, E266, E501, W503
+select = B,C,E,F,W,T4,B9
+per-file-ignores =
+    modin/pandas/__init__.py:E402
+    stress_tests/kaggle/*:E402
+    modin/experimental/pandas/__init__.py:E402
+    modin/_version.py:T001
 
 [coverage:run]
 omit =
@@ -37,18 +48,4 @@
     raise AssertionError
     raise NotImplementedError
     raise ImportError
-    assert
-=======
-[tool:pytest]
-addopts = --disable-pytest-warnings --suppress-no-test-exit-code  --cov-config=.coveragerc --cov=modin --cov-append
-
-[flake8]
-max-line-length = 88
-ignore = E203, E266, E501, W503
-select = B,C,E,F,W,T4,B9
-per-file-ignores =
-    modin/pandas/__init__.py:E402
-    stress_tests/kaggle/*:E402
-    modin/experimental/pandas/__init__.py:E402
-    modin/_version.py:T001
->>>>>>> 555c8995
+    assert