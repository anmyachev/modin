# Licensed to Modin Development Team under one or more contributor license agreements.
# See the NOTICE file distributed with this work for additional information regarding
# copyright ownership.  The Modin Development Team licenses this file to you under the
# Apache License, Version 2.0 (the "License"); you may not use this file except in
# compliance with the License.  You may obtain a copy of the License at
#
#     http://www.apache.org/licenses/LICENSE-2.0
#
# Unless required by applicable law or agreed to in writing, software distributed under
# the License is distributed on an "AS IS" BASIS, WITHOUT WARRANTIES OR CONDITIONS OF
# ANY KIND, either express or implied. See the License for the specific language
# governing permissions and limitations under the License.

# define `MODIN_CPUS` env var to control the number of partitions
# it should be defined before modin.pandas import (in case of using os.environ)

# define `MODIN_ASV_USE_IMPL` env var to choose library for using in performance
# measurements

import os
import modin.pandas as pd
import numpy as np
import pandas

from .utils import (
    generate_dataframe,
    RAND_LOW,
    RAND_HIGH,
    random_string,
    random_columns,
    random_booleans,
)

try:
    from modin.config import NPartitions

    NPARTITIONS = NPartitions.get()
except ImportError:
    NPARTITIONS = pd.DEFAULT_NPARTITIONS

try:
    from modin.config import TestDatasetSize, AsvImplementation

    ASV_USE_IMPL = AsvImplementation.get()
    ASV_DATASET_SIZE = TestDatasetSize.get() or "Small"
except ImportError:
    # The same benchmarking code can be run for different versions of Modin, so in
    # case of an error importing important variables, we'll just use predefined values
    ASV_USE_IMPL = os.environ.get("MODIN_ASV_USE_IMPL", "modin")
    ASV_DATASET_SIZE = os.environ.get("MODIN_TEST_DATASET_SIZE", "Small")

assert ASV_USE_IMPL in ("modin", "pandas")

BINARY_OP_DATA_SIZE = {
    "Big": [
        ((5000, 5000), (5000, 5000)),
        # the case extremely inefficient
        # ((20, 500_000), (10, 1_000_000)),
        ((500_000, 20), (1_000_000, 10)),
    ],
    "Small": [
        ((250, 250), (250, 250)),
        ((20, 10_000), (10, 25_000)),
        ((10_000, 20), (25_000, 10)),
    ],
}

UNARY_OP_DATA_SIZE = {
    "Big": [
        (5000, 5000),
        # the case extremely inefficient
        # (10, 1_000_000),
        (1_000_000, 10),
    ],
    "Small": [
        (250, 250),
        (10, 10_000),
        (10_000, 10),
    ],
}

GROUPBY_NGROUPS = {
    "Big": 100,
    "Small": 5,
}

IMPL = {
    "modin": pd,
    "pandas": pandas,
}


def execute(df):
    "Make sure the calculations are done."
    return df.shape, df.dtypes


class BaseTimeGroupBy:
    def setup(self, shape, groupby_ncols=1):
        self.df, self.groupby_columns = generate_dataframe(
            ASV_USE_IMPL,
            "int",
            *shape,
            RAND_LOW,
            RAND_HIGH,
            groupby_ncols,
            count_groups=GROUPBY_NGROUPS[ASV_DATASET_SIZE],
        )


class TimeGroupByMultiColumn(BaseTimeGroupBy):
    param_names = ["shape", "groupby_ncols"]
    params = [
        UNARY_OP_DATA_SIZE[ASV_DATASET_SIZE],
        [6],
    ]

    def time_groupby_agg_quan(self, shape, groupby_ncols):
        execute(self.df.groupby(by=self.groupby_columns).agg("quantile"))

    def time_groupby_agg_mean(self, shape, groupby_ncols):
        execute(self.df.groupby(by=self.groupby_columns).apply(lambda df: df.mean()))


class TimeGroupByDefaultAggregations(BaseTimeGroupBy):
    param_names = ["shape"]
    params = [
        UNARY_OP_DATA_SIZE[ASV_DATASET_SIZE],
    ]

    def time_groupby_count(self, shape):
        execute(self.df.groupby(by=self.groupby_columns).count())

    def time_groupby_size(self, shape):
        execute(self.df.groupby(by=self.groupby_columns).size())

    def time_groupby_sum(self, shape):
        execute(self.df.groupby(by=self.groupby_columns).sum())

    def time_groupby_mean(self, shape):
        execute(self.df.groupby(by=self.groupby_columns).mean())


class TimeGroupByDictionaryAggregation(BaseTimeGroupBy):
    param_names = ["shape", "operation_type"]
    params = [UNARY_OP_DATA_SIZE[ASV_DATASET_SIZE], ["reduction", "aggregation"]]
    operations = {
        "reduction": ["sum", "count", "prod"],
        "aggregation": ["quantile", "std", "median"],
    }

    def setup(self, shape, operation_type):
        super().setup(shape)
        self.cols_to_agg = self.df.columns[1:4]
        operations = self.operations[operation_type]
        self.agg_dict = {
            c: operations[i % len(operations)] for i, c in enumerate(self.cols_to_agg)
        }

    def time_groupby_dict_agg(self, shape, operation_type):
        execute(self.df.groupby(by=self.groupby_columns).agg(self.agg_dict))


class TimeJoin:
    param_names = ["shapes", "how", "sort"]
    params = [
        BINARY_OP_DATA_SIZE[ASV_DATASET_SIZE],
        ["left", "inner"],
        [False],
    ]

    def setup(self, shapes, how, sort):
        self.df1 = generate_dataframe(
            ASV_USE_IMPL, "int", *shapes[0], RAND_LOW, RAND_HIGH
        )
        self.df2 = generate_dataframe(
            ASV_USE_IMPL, "int", *shapes[1], RAND_LOW, RAND_HIGH
        )

    def time_join(self, shapes, how, sort):
        # join dataframes on index to get the predictable shape
        execute(self.df1.join(self.df2, how=how, lsuffix="left_", sort=sort))


class TimeMerge:
    param_names = ["shapes", "how", "sort"]
    params = [
        BINARY_OP_DATA_SIZE[ASV_DATASET_SIZE],
        ["left", "inner"],
        [False],
    ]

    def setup(self, shapes, how, sort):
        self.df1 = generate_dataframe(
            ASV_USE_IMPL, "int", *shapes[0], RAND_LOW, RAND_HIGH
        )
        self.df2 = generate_dataframe(
            ASV_USE_IMPL, "int", *shapes[1], RAND_LOW, RAND_HIGH
        )

    def time_merge(self, shapes, how, sort):
        # merge dataframes by index to get the predictable shape
        execute(
            self.df1.merge(
                self.df2, left_index=True, right_index=True, how=how, sort=sort
            )
        )


class TimeConcat:
    param_names = ["shapes", "how", "axis"]
    params = [
        BINARY_OP_DATA_SIZE[ASV_DATASET_SIZE],
        ["inner"],
        [0, 1],
    ]

    def setup(self, shapes, how, axis):
        self.df1 = generate_dataframe(
            ASV_USE_IMPL, "int", *shapes[0], RAND_LOW, RAND_HIGH
        )
        self.df2 = generate_dataframe(
            ASV_USE_IMPL, "int", *shapes[1], RAND_LOW, RAND_HIGH
        )

    def time_concat(self, shapes, how, axis):
        execute(IMPL[ASV_USE_IMPL].concat([self.df1, self.df2], axis=axis, join=how))


class TimeAppend:
    param_names = ["shapes", "sort"]
    params = [
        BINARY_OP_DATA_SIZE[ASV_DATASET_SIZE],
        [False, True],
    ]

    def setup(self, shapes, sort):
        self.df1 = generate_dataframe(
            ASV_USE_IMPL, "int", *shapes[0], RAND_LOW, RAND_HIGH
        )
        self.df2 = generate_dataframe(
            ASV_USE_IMPL, "int", *shapes[1], RAND_LOW, RAND_HIGH
        )
        if sort:
            self.df1.columns = self.df1.columns[::-1]

    def time_append(self, shapes, sort):
        execute(self.df1.append(self.df2, sort=sort))


class TimeBinaryOp:
    param_names = ["shapes", "binary_op", "axis"]
    params = [
        BINARY_OP_DATA_SIZE[ASV_DATASET_SIZE],
        ["mul"],
        [0, 1],
    ]

    def setup(self, shapes, binary_op, axis):
        self.df1 = generate_dataframe(
            ASV_USE_IMPL, "int", *shapes[0], RAND_LOW, RAND_HIGH
        )
        self.df2 = generate_dataframe(
            ASV_USE_IMPL, "int", *shapes[1], RAND_LOW, RAND_HIGH
        )
        self.op = getattr(self.df1, binary_op)

    def time_binary_op(self, shapes, binary_op, axis):
        execute(self.op(self.df2, axis=axis))


class BaseTimeSetItem:
    param_names = ["shape", "item_length", "loc", "is_equal_indices"]

    @staticmethod
    def get_loc(df, loc, axis, item_length):
        locs_dict = {
            "zero": 0,
            "middle": len(df.axes[axis]) // 2,
            "last": len(df.axes[axis]) - 1,
        }
        base_loc = locs_dict[loc]
        range_based_loc = np.arange(
            base_loc, min(len(df.axes[axis]), base_loc + item_length)
        )
        return (
            (df.axes[axis][base_loc], base_loc)
            if len(range_based_loc) == 1
            else (df.axes[axis][range_based_loc], range_based_loc)
        )

    def setup(self, shape, item_length, loc, is_equal_indices):
        self.df = generate_dataframe(
            ASV_USE_IMPL, "int", *shape, RAND_LOW, RAND_HIGH
        ).copy()
        self.loc, self.iloc = self.get_loc(
            self.df, loc, item_length=item_length, axis=1
        )

        self.item = self.df[self.loc] + 1
        self.item_raw = self.item.to_numpy()
        if not is_equal_indices:
            self.item.index = reversed(self.item.index)


class TimeSetItem(BaseTimeSetItem):
    params = [
        UNARY_OP_DATA_SIZE[ASV_DATASET_SIZE],
        [1],
        ["zero", "middle", "last"],
        [True, False],
    ]

    def time_setitem_qc(self, *args, **kwargs):
        self.df[self.loc] = self.item
        execute(self.df)

    def time_setitem_raw(self, *args, **kwargs):
        self.df[self.loc] = self.item_raw
        execute(self.df)


class TimeInsert(BaseTimeSetItem):
    params = [
        UNARY_OP_DATA_SIZE[ASV_DATASET_SIZE],
        [1],
        ["zero", "middle", "last"],
        [True, False],
    ]

    def time_insert_qc(self, *args, **kwargs):
        self.df.insert(loc=self.iloc, column=random_string(), value=self.item)
        execute(self.df)

    def time_insert_raw(self, *args, **kwargs):
        self.df.insert(loc=self.iloc, column=random_string(), value=self.item_raw)
        execute(self.df)


class TimeArithmetic:
    param_names = ["shape", "axis"]
    params = [
        UNARY_OP_DATA_SIZE[ASV_DATASET_SIZE],
        [0, 1],
    ]

    def setup(self, shape, axis):
        self.df = generate_dataframe(ASV_USE_IMPL, "int", *shape, RAND_LOW, RAND_HIGH)

    def time_sum(self, shape, axis):
        execute(self.df.sum(axis=axis))

    def time_median(self, shape, axis):
        execute(self.df.median(axis=axis))

    def time_nunique(self, shape, axis):
        execute(self.df.nunique(axis=axis))

    def time_apply(self, shape, axis):
        execute(self.df.apply(lambda df: df.sum(), axis=axis))

    def time_mean(self, shape, axis):
        execute(self.df.mean(axis=axis))


class TimeSortValues:
    param_names = ["shape", "columns_number", "ascending_list"]
    params = [
        UNARY_OP_DATA_SIZE[ASV_DATASET_SIZE],
        [1, 2, 10, 100],
        [False, True],
    ]

    def setup(self, shape, columns_number, ascending_list):
        self.df = generate_dataframe(ASV_USE_IMPL, "int", *shape, RAND_LOW, RAND_HIGH)
        self.columns = random_columns(self.df.columns, columns_number)
        self.ascending = (
            random_booleans(columns_number)
            if ascending_list
            else bool(random_booleans(1)[0])
        )

    def time_sort_values(self, shape, columns_number, ascending_list):
        execute(self.df.sort_values(self.columns, ascending=self.ascending))


class TimeDrop:
    param_names = ["shape", "axis", "drop_ncols"]
    params = [
        UNARY_OP_DATA_SIZE[ASV_DATASET_SIZE],
        [0, 1],
        [1, 0.8],
    ]

    def setup(self, shape, axis, drop_ncols):
        self.df = generate_dataframe(ASV_USE_IMPL, "int", *shape, RAND_LOW, RAND_HIGH)
        drop_count = (
            int(len(self.df.axes[axis]) * drop_ncols)
            if isinstance(drop_ncols, float)
            else drop_ncols
        )
        self.labels = self.df.axes[axis][:drop_count]

    def time_drop(self, shape, axis, drop_ncols):
        execute(self.df.drop(self.labels, axis))


class TimeHead:
    param_names = ["shape", "head_count"]
    params = [
        UNARY_OP_DATA_SIZE[ASV_DATASET_SIZE],
        [5, 0.8],
    ]

    def setup(self, shape, head_count):
        self.df = generate_dataframe(ASV_USE_IMPL, "int", *shape, RAND_LOW, RAND_HIGH)
        self.head_count = (
            int(head_count * len(self.df.index))
            if isinstance(head_count, float)
            else head_count
        )

    def time_head(self, shape, head_count):
        execute(self.df.head(self.head_count))


class TimeFillna:
    param_names = ["shape", "limit", "inplace"]
    params = [UNARY_OP_DATA_SIZE[ASV_DATASET_SIZE], [None, 0.8], [False, True]]

    def setup(self, shape, limit, inplace):
        pd = IMPL[ASV_USE_IMPL]
        columns = [f"col{x}" for x in range(shape[1])]
        self.df = pd.DataFrame(np.nan, index=pd.RangeIndex(shape[0]), columns=columns)
        self.limit = int(limit * shape[0]) if limit else None

    def time_fillna(self, shape, limit, inplace):
        kw = {"value": 0.0, "limit": self.limit, "inplace": inplace}
        if inplace:
            self.df.fillna(**kw)
            execute(self.df)
        else:
            execute(self.df.fillna(**kw))


class BaseTimeValueCounts:
    subset_params = {
        "all": lambda shape: shape[1],
        "half": lambda shape: shape[1] // 2,
    }

    def setup(self, shape, subset="all"):
        try:
            subset = self.subset_params[subset]
        except KeyError:
            raise KeyError(
                f"Invalid value for 'subset={subset}'. Allowed: {list(self.subset_params.keys())}"
            )
        ncols = subset(shape)
        self.df, _ = generate_dataframe(
            ASV_USE_IMPL,
            "int",
            *shape,
            RAND_LOW,
            RAND_HIGH,
            groupby_ncols=ncols,
            count_groups=GROUPBY_NGROUPS[ASV_DATASET_SIZE],
        )
        self.subset = self.df.columns[:ncols].tolist()


class TimeValueCountsFrame(BaseTimeValueCounts):
    param_names = ["shape", "subset"]
    params = [UNARY_OP_DATA_SIZE[ASV_DATASET_SIZE], ["all", "half"]]

    def time_value_counts(self, *args, **kwargs):
        execute(self.df.value_counts(subset=self.subset))


class TimeValueCountsSeries(BaseTimeValueCounts):
    param_names = ["shape", "bins"]
    params = [UNARY_OP_DATA_SIZE[ASV_DATASET_SIZE], [None, 3]]

    def setup(self, shape, bins):
        super().setup(shape=shape)
        self.df = self.df.iloc[:, 0]

    def time_value_counts(self, shape, bins):
        execute(self.df.value_counts(bins=bins))


<<<<<<< HEAD
class TimeIndexing:
    param_names = ["shape", "indexer_type"]
    params = [
        UNARY_OP_DATA_SIZE[ASV_DATASET_SIZE],
        [
            "scalar",
            "bool",
            "slice",
            "list",
            "function",
        ],
    ]

    def setup(self, shape, indexer_type):
        self.df = generate_dataframe(ASV_USE_IMPL, "int", *shape, RAND_LOW, RAND_HIGH)
        if indexer_type == "bool":
            self.indexer = [False, True] * (shape[0] // 2)
        elif indexer_type == "scalar":
            self.indexer = shape[0] // 2
        elif indexer_type == "slice":
            self.indexer = slice(0, shape[0], 2)
        elif indexer_type == "list":
            self.indexer = [x for x in range(shape[0])]
        elif indexer_type == "function":
            self.indexer = lambda df: df.index[::-2]

    def time_iloc(self, shape, indexer_type):
        execute(self.df.iloc[self.indexer])

    def time_loc(self, shape, indexer_type):
        execute(self.df.loc[self.indexer])


class TimeMultiIndexing:
    param_names = ["shape"]
    params = [UNARY_OP_DATA_SIZE[ASV_DATASET_SIZE]]

    def setup(self, shape):
        df = generate_dataframe(ASV_USE_IMPL, "int", *shape, RAND_LOW, RAND_HIGH)

        index = pd.MultiIndex.from_product([df.index[: shape[0] // 2], ["bar", "foo"]])
        columns = pd.MultiIndex.from_product(
            [df.columns[: shape[1] // 2], ["buz", "fuz"]]
        )

        df.index = index
        df.columns = columns

        self.df = df.sort_index(axis=1)

    def time_multiindex_loc(self, shape):
        execute(
            self.df.loc[
                self.df.index[2] : self.df.index[-2],
                self.df.columns[2] : self.df.columns[-2],
            ]
        )
=======
class TimeAstype:
    param_names = ["shape", "dtype", "astype_ncolumns"]
    params = [
        UNARY_OP_DATA_SIZE[ASV_DATASET_SIZE],
        ["float64", "category"],
        ["one", "all"],
    ]

    def setup(self, shape, dtype, astype_ncolumns):
        self.df = generate_dataframe(ASV_USE_IMPL, "int", *shape, RAND_LOW, RAND_HIGH)
        if astype_ncolumns == "all":
            self.astype_arg = dtype
        elif astype_ncolumns == "one":
            self.astype_arg = {"col1": dtype}
        else:
            raise ValueError("astype_ncolumns: {astype_ncolumns} isn't supported")

    def time_astype(self, shape, dtype, astype_ncolumns):
        execute(self.df.astype(self.astype_arg))
>>>>>>> 6f1fe697
<|MERGE_RESOLUTION|>--- conflicted
+++ resolved
@@ -489,7 +489,6 @@
         execute(self.df.value_counts(bins=bins))
 
 
-<<<<<<< HEAD
 class TimeIndexing:
     param_names = ["shape", "indexer_type"]
     params = [
@@ -547,7 +546,8 @@
                 self.df.columns[2] : self.df.columns[-2],
             ]
         )
-=======
+
+
 class TimeAstype:
     param_names = ["shape", "dtype", "astype_ncolumns"]
     params = [
@@ -566,5 +566,4 @@
             raise ValueError("astype_ncolumns: {astype_ncolumns} isn't supported")
 
     def time_astype(self, shape, dtype, astype_ncolumns):
-        execute(self.df.astype(self.astype_arg))
->>>>>>> 6f1fe697
+        execute(self.df.astype(self.astype_arg))