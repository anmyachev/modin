# Licensed to Modin Development Team under one or more contributor license agreements.
# See the NOTICE file distributed with this work for additional information regarding
# copyright ownership.  The Modin Development Team licenses this file to you under the
# Apache License, Version 2.0 (the "License"); you may not use this file except in
# compliance with the License.  You may obtain a copy of the License at
#
#     http://www.apache.org/licenses/LICENSE-2.0
#
# Unless required by applicable law or agreed to in writing, software distributed under
# the License is distributed on an "AS IS" BASIS, WITHOUT WARRANTIES OR CONDITIONS OF
# ANY KIND, either express or implied. See the License for the specific language
# governing permissions and limitations under the License.

import pytest
import numpy as np
import pandas
from pandas.errors import ParserWarning
from collections import OrderedDict
from modin.config import TestDatasetSize, Engine, Backend, IsExperimental
from modin.utils import to_pandas
from modin.pandas.utils import from_arrow
import pyarrow as pa
import os
import shutil
import sqlalchemy as sa
import csv
import tempfile

from .utils import (
    check_file_leaks,
    df_equals,
    json_short_string,
    json_short_bytes,
    json_long_string,
    json_long_bytes,
    eval_io,
    get_unique_filename,
    io_ops_bad_exc,
    eval_io_from_str,
    dummy_decorator,
    create_test_dfs,
    COMP_TO_EXT,
    teardown_test_files,
    generate_dataframe,
)

if Backend.get() == "Pandas":
    import modin.pandas as pd
else:
    import modin.experimental.pandas as pd
from modin.config import NPartitions

NPartitions.put(4)

DATASET_SIZE_DICT = {
    "Small": 64,
    "Normal": 2000,
    "Big": 20000,
}

# Number of rows in the test file
NROWS = DATASET_SIZE_DICT.get(TestDatasetSize.get(), DATASET_SIZE_DICT["Small"])

TEST_DATA = {
    "col1": [0, 1, 2, 3],
    "col2": [4, 5, 6, 7],
    "col3": [8, 9, 10, 11],
    "col4": [12, 13, 14, 15],
    "col5": [0, 0, 0, 0],
}


def assert_files_eq(path1, path2):
    with open(path1, "rb") as file1, open(path2, "rb") as file2:
        file1_content = file1.read()
        file2_content = file2.read()

        if file1_content == file2_content:
            return True
        else:
            return False


def setup_json_file(filename, row_size=NROWS, force=True):
    if os.path.exists(filename) and not force:
        pass
    else:
        df = pandas.DataFrame(
            {"col1": np.arange(row_size), "col2": np.arange(row_size)}
        )
        df.to_json(filename)


def setup_json_lines_file(filename, row_size=NROWS, force=True):
    if os.path.exists(filename) and not force:
        pass
    else:
        df = pandas.DataFrame(
            {"col1": np.arange(row_size), "col2": np.arange(row_size)}
        )
        df.to_json(filename, lines=True, orient="records")


def setup_html_file(filename, row_size=NROWS, force=True):
    if os.path.exists(filename) and not force:
        pass
    else:
        df = pandas.DataFrame(
            {"col1": np.arange(row_size), "col2": np.arange(row_size)}
        )
        df.to_html(filename)


def setup_clipboard(row_size=NROWS):
    df = pandas.DataFrame({"col1": np.arange(row_size), "col2": np.arange(row_size)})
    df.to_clipboard()


def setup_excel_file(filename, row_size=NROWS, force=True):
    if os.path.exists(filename) and not force:
        pass
    else:
        df = pandas.DataFrame(
            {"col1": np.arange(row_size), "col2": np.arange(row_size)}
        )
        df.to_excel(filename)


def setup_feather_file(filename, row_size=NROWS, force=True):
    if os.path.exists(filename) and not force:
        pass
    else:
        df = pandas.DataFrame(
            {"col1": np.arange(row_size), "col2": np.arange(row_size)}
        )
        df.to_feather(filename)


def setup_hdf_file(filename, row_size=NROWS, force=True, format=None):
    if os.path.exists(filename) and not force:
        pass
    else:
        df = pandas.DataFrame(
            {"col1": np.arange(row_size), "col2": np.arange(row_size)}
        )
        df.to_hdf(filename, key="df", format=format)


def setup_stata_file(filename, row_size=NROWS, force=True):
    if os.path.exists(filename) and not force:
        pass
    else:
        df = pandas.DataFrame(
            {"col1": np.arange(row_size), "col2": np.arange(row_size)}
        )
        df.to_stata(filename)


def setup_pickle_file(filename, row_size=NROWS, force=True):
    if os.path.exists(filename) and not force:
        pass
    else:
        df = pandas.DataFrame(
            {"col1": np.arange(row_size), "col2": np.arange(row_size)}
        )
        df.to_pickle(filename)


def setup_fwf_file(filename, force=True, fwf_data=None):
    if not force and os.path.exists(filename):
        return

    if fwf_data is None:
        fwf_data = """ACW000116041961TAVG -142  k  183  k  419  k  720  k 1075  k 1546  k 1517  k 1428  k 1360  k 1121  k  457  k  -92  k
ACW000116041962TAVG   60  k   32  k -207  k  582  k  855  k 1328  k 1457  k 1340  k 1110  k  941  k  270  k -179  k
ACW000116041963TAVG -766  k -606  k -152  k  488  k 1171  k 1574  k 1567  k 1543  k 1279  k  887  k  513  k -161  k
ACW000116041964TAVG    9  k -138  k    2  k  685  k 1166  k 1389  k 1453  k 1504  k 1168  k  735  k  493  k   59  k
ACW000116041965TAVG   -9  k -158  k  -15  k  537  k  934  k 1447  k 1434  k 1424  k 1324  k  921  k  -22  k -231  k
ACW000116041966TAVG -490  k -614  k  108  k  246  k 1082  k 1642  k 1620  k 1471  k 1195  k  803  k  329  k    2  k
ACW000116041967TAVG -270  k   36  k  397  k  481  k 1052  k 1373  k 1655  k 1598  k 1318  k  997  k  559  k  -96  k
ACW000116041968TAVG -306  k -183  k  220  k  714  k  935  k 1635  k 1572  k 1718  k 1331  k  781  k  180  k  -56  k
ACW000116041969TAVG -134  k -494  k -185  k  497  k  962  k 1634  k 1687  k 1773  k 1379  k  932  k  321  k -275  k
ACW000116041970TAVG -483  k -704  k  -75  k  261  k 1093  k 1724  k 1470  k 1609  k 1163  k  836  k  300  k   73  k
ACW000116041971TAVG   -6  k   83  k  -40  k  472  k 1180  k 1411  k 1700  k 1600  k 1165  k  908  k  361  k  383  k
ACW000116041972TAVG -377  k   -4  k  250  k  556  k 1117  k 1444  k 1778  k 1545  k 1073  k  797  k  481  k  404  k
ACW000116041973TAVG   61  k  169  k  453  k  472  k 1075  k 1545  k 1866  k 1579  k 1199  k  563  k  154  k   11  k
ACW000116041974TAVG  191  k  209  k  339  k  748  k 1094  k 1463  k 1498  k 1541  k 1319  k  585  k  428  k  335  k
ACW000116041975TAVG  346  k   88  k  198  k  488  k 1165  k 1483  k 1756  k 1906  k 1374  k  845  k  406  k  387  k
ACW000116041976TAVG -163  k  -62  k -135  k  502  k 1128  k 1461  k 1822  k 1759  k 1136  k  715  k  458  k -205  k
ACW000116041977TAVG -192  k -279  k  234  k  332  k 1128  k 1566  k 1565  k 1556  k 1126  k  949  k  421  k  162  k
ACW000116041978TAVG   55  k -354  k   66  k  493  k 1155  k 1552  k 1564  k 1555  k 1061  k  932  k  688  k -464  k
ACW000116041979TAVG -618  k -632  k   35  k  474  k  993  k 1566  k 1484  k 1483  k 1229  k  647  k  412  k  -40  k
ACW000116041980TAVG -340  k -500  k  -35  k  524  k 1071  k 1534  k 1655  k 1502  k 1269  k  660  k  138  k  125  k"""

    with open(filename, "w") as f:
        f.write(fwf_data)


def eval_to_file(modin_obj, pandas_obj, fn, extension, **fn_kwargs):
    """Helper function to test `to_<extension>` methods.

    Args:
        modin_obj: Modin DataFrame or Series to test `to_<extension>` method.
        pandas_obj: Pandas DataFrame or Series to test `to_<extension>` method.
        fn: name of the method, that should be tested.
        extension: Extension of the test file.
    """
    unique_filename_modin = get_unique_filename(extension=extension)
    unique_filename_pandas = get_unique_filename(extension=extension)

    try:
        getattr(modin_obj, fn)(unique_filename_modin, **fn_kwargs)
        getattr(pandas_obj, fn)(unique_filename_pandas, **fn_kwargs)

        assert assert_files_eq(unique_filename_modin, unique_filename_pandas)
    finally:
        teardown_test_files([unique_filename_modin, unique_filename_pandas])


@pytest.mark.usefixtures("TestReadCSVFixture")
@pytest.mark.skipif(
    IsExperimental.get() and Backend.get() == "Pyarrow",
    reason="Segmentation fault; see PR #2347 ffor details",
)
class TestCsv:
    # delimiter tests
    @pytest.mark.parametrize("sep", [None, "_", ",", ".", "\n"])
    @pytest.mark.parametrize("delimiter", ["_", ",", ".", "\n"])
    @pytest.mark.parametrize("decimal", [".", "_"])
    @pytest.mark.parametrize("thousands", [None, ",", "_", " "])
    def test_read_csv_delimiters(
        self, make_csv_file, sep, delimiter, decimal, thousands
    ):
        unique_filename = get_unique_filename()
        make_csv_file(
            filename=unique_filename,
            delimiter=delimiter,
            thousands_separator=thousands,
            decimal_separator=decimal,
        )

        eval_io(
            fn_name="read_csv",
            # read_csv kwargs
            filepath_or_buffer=unique_filename,
            delimiter=delimiter,
            sep=sep,
            decimal=decimal,
            thousands=thousands,
        )

    # Column and Index Locations and Names tests
    @pytest.mark.skipif(
        Engine.get() != "Python" and Backend.get() != "Omnisci",
        reason="many parameters combiantions fails: issue #2312, #2307",
    )
    @pytest.mark.parametrize("header", ["infer", None, 0])
    @pytest.mark.parametrize("index_col", [None, "col1"])
    @pytest.mark.parametrize("prefix", [None, "_", "col"])
    @pytest.mark.parametrize(
        "names", [None, ["col1"], ["c1", "c2", "c3", "c4", "c5", "c6", "c7"]]
    )
    @pytest.mark.parametrize(
        "usecols", [None, ["col1"], ["col1", "col2", "col6"], [0, 1, 5]]
    )
    @pytest.mark.parametrize("skip_blank_lines", [True, False])
    def test_read_csv_col_handling(
        self,
        request,
        header,
        index_col,
        prefix,
        names,
        usecols,
        skip_blank_lines,
    ):
        if request.config.getoption("--simulate-cloud").lower() != "off":
            pytest.xfail(
                reason="The reason of tests fail in `cloud` mode is unknown for now - issue #2340"
            )
        eval_io(
            fn_name="read_csv",
            # read_csv kwargs
            filepath_or_buffer=pytest.csvs_names["test_read_csv_blank_lines"],
            header=header,
            index_col=index_col,
            prefix=prefix,
            names=names,
            usecols=usecols,
            skip_blank_lines=skip_blank_lines,
        )

    @pytest.mark.parametrize("usecols", [lambda col_name: col_name in ["a", "b", "e"]])
    def test_from_csv_with_callable_usecols(self, usecols):
        fname = "modin/pandas/test/data/test_usecols.csv"
        pandas_df = pandas.read_csv(fname, usecols=usecols)
        modin_df = pd.read_csv(fname, usecols=usecols)
        df_equals(modin_df, pandas_df)

    # General Parsing Configuration
    @pytest.mark.parametrize("dtype", [None, True])
    @pytest.mark.parametrize("engine", [None, "python", "c"])
    @pytest.mark.parametrize(
        "converters",
        [
            None,
            {
                "col1": lambda x: np.int64(x) * 10,
                "col2": pandas.to_datetime,
                "col4": lambda x: x.replace(":", ";"),
            },
        ],
    )
    @pytest.mark.parametrize("skipfooter", [0, 10])
    def test_read_csv_parsing_1(
        self,
        request,
        dtype,
        engine,
        converters,
        skipfooter,
    ):
        if request.config.getoption("--simulate-cloud").lower() != "off":
            pytest.xfail(
                reason="The reason of tests fail in `cloud` mode is unknown for now - issue #2340"
            )

        if dtype:
            dtype = {
                col: "object"
                for col in pandas.read_csv(
                    pytest.csvs_names["test_read_csv_regular"], nrows=1
                ).columns
            }

        eval_io(
            fn_name="read_csv",
            check_exception_type=None,  # issue #2320
            raising_exceptions=None,
            check_kwargs_callable=not callable(converters),
            # read_csv kwargs
            filepath_or_buffer=pytest.csvs_names["test_read_csv_regular"],
            dtype=dtype,
            engine=engine,
            converters=converters,
            skipfooter=skipfooter,
        )

    @pytest.mark.parametrize("true_values", [["Yes"], ["Yes", "true"], None])
    @pytest.mark.parametrize("false_values", [["No"], ["No", "false"], None])
    @pytest.mark.parametrize("skiprows", [2, lambda x: x % 2])
    @pytest.mark.parametrize("skipfooter", [0, 10])
    @pytest.mark.parametrize("nrows", [35, None])
    @pytest.mark.parametrize("names", [["c1", "c2", "c3", "c4"], None])
    def test_read_csv_parsing_2(
        self,
        request,
        true_values,
        false_values,
        skiprows,
        skipfooter,
        nrows,
        names,
    ):
        xfail_case_1 = (
            (false_values or true_values)
            and Engine.get() != "Python"
            and Backend.get() != "Omnisci"
        )
        xfail_case_2 = (
            Backend.get() == "Omnisci"
            and isinstance(skiprows, int)
            and names is None
            and skipfooter == 0
            and nrows is None
            and not true_values
            and not false_values
        )
        if xfail_case_1:
            pytest.xfail("modin and pandas dataframes differs - issue #2446")
        if xfail_case_2:
            pytest.xfail(
                "read_csv fails because of duplicated columns names - issue #3080"
            )
        if request.config.getoption("--simulate-cloud").lower() != "off":
            pytest.xfail(
                reason="The reason of tests fail in `cloud` mode is unknown for now - issue #2340"
            )

        eval_io(
            fn_name="read_csv",
            check_exception_type=None,  # issue #2320
            raising_exceptions=None,
            check_kwargs_callable=not callable(skiprows),
            # read_csv kwargs
            filepath_or_buffer=pytest.csvs_names["test_read_csv_yes_no"],
            true_values=true_values,
            false_values=false_values,
            skiprows=skiprows,
            skipfooter=skipfooter,
            nrows=nrows,
            names=names,
        )

    def test_read_csv_skipinitialspace(self):
        unique_filename = get_unique_filename()
        str_initial_spaces = (
            "col1,col2,col3,col4\n"
            "five,  six,  seven,  eight\n"
            "    five,    six,    seven,    eight\n"
            "five, six,  seven,   eight\n"
        )

        eval_io_from_str(str_initial_spaces, unique_filename, skipinitialspace=True)

    @pytest.mark.parametrize(
        "test_case",
        [
            pytest.param(
                "single_element",
                marks=pytest.mark.xfail(
                    reason="infinite recursion error - issue #2032"
                ),
            ),
            pytest.param(
                "single_column",
                marks=pytest.mark.xfail(
                    reason="infinite recursion error - issue #2032"
                ),
            ),
            "multiple_columns",
        ],
    )
    def test_read_csv_squeeze(self, request, test_case):
        if request.config.getoption("--simulate-cloud").lower() != "off":
            pytest.xfail(
                reason="The reason of tests fail in `cloud` mode is unknown for now - issue #2340"
            )
        unique_filename = get_unique_filename()

        str_single_element = "1"
        str_single_col = "1\n2\n3\n"
        str_four_cols = "1, 2, 3, 4\n5, 6, 7, 8\n9, 10, 11, 12\n"
        case_to_data = {
            "single_element": str_single_element,
            "single_column": str_single_col,
            "multiple_columns": str_four_cols,
        }

        eval_io_from_str(case_to_data[test_case], unique_filename, squeeze=True)
        eval_io_from_str(
            case_to_data[test_case], unique_filename, header=None, squeeze=True
        )

    def test_read_csv_mangle_dupe_cols(self):
        if Backend.get() == "Omnisci":
            pytest.xfail(
                "processing of duplicated columns in OmniSci backend is not supported yet - issue #3080"
            )
        unique_filename = get_unique_filename()
        str_non_unique_cols = "col,col,col,col\n5, 6, 7, 8\n9, 10, 11, 12\n"
        eval_io_from_str(str_non_unique_cols, unique_filename, mangle_dupe_cols=True)

    # NA and Missing Data Handling tests
    @pytest.mark.parametrize("na_values", ["custom_nan", "73"])
    @pytest.mark.parametrize("keep_default_na", [True, False])
    @pytest.mark.parametrize("na_filter", [True, False])
    @pytest.mark.parametrize("verbose", [True, False])
    @pytest.mark.parametrize("skip_blank_lines", [True, False])
    def test_read_csv_nans_handling(
        self,
        na_values,
        keep_default_na,
        na_filter,
        verbose,
        skip_blank_lines,
    ):
        eval_io(
            fn_name="read_csv",
            # read_csv kwargs
            filepath_or_buffer=pytest.csvs_names["test_read_csv_nans"],
            na_values=na_values,
            keep_default_na=keep_default_na,
            na_filter=na_filter,
            verbose=verbose,
            skip_blank_lines=skip_blank_lines,
        )

    # Datetime Handling tests
    @pytest.mark.parametrize(
        "parse_dates", [True, False, ["col2"], ["col2", "col4"], [1, 3]]
    )
    @pytest.mark.parametrize("infer_datetime_format", [True, False])
    @pytest.mark.parametrize("keep_date_col", [True, False])
    @pytest.mark.parametrize(
        "date_parser", [None, lambda x: pandas.datetime.strptime(x, "%Y-%m-%d")]
    )
    @pytest.mark.parametrize("dayfirst", [True, False])
    @pytest.mark.parametrize("cache_dates", [True, False])
    def test_read_csv_datetime(
        self,
        request,
        parse_dates,
        infer_datetime_format,
        keep_date_col,
        date_parser,
        dayfirst,
        cache_dates,
    ):
        if request.config.getoption("--simulate-cloud").lower() != "off":
            pytest.xfail(
                reason="The reason of tests fail in `cloud` mode is unknown for now - issue #2340"
            )

        if (
            Backend.get() == "Omnisci"
            and isinstance(parse_dates, list)
            and ("col4" in parse_dates or 3 in parse_dates)
        ):
            pytest.xfail(
                "In some cases read_csv with `parse_dates` with OmniSci backend outputs incorrect result - issue #3081"
            )

        raising_exceptions = io_ops_bad_exc  # default value
        if isinstance(parse_dates, dict) and callable(date_parser):
            # In this case raised TypeError: <lambda>() takes 1 positional argument but 2 were given
            raising_exceptions = list(io_ops_bad_exc)
            raising_exceptions.remove(TypeError)

        eval_io(
            fn_name="read_csv",
            check_kwargs_callable=not callable(date_parser),
            raising_exceptions=raising_exceptions,
            # read_csv kwargs
            filepath_or_buffer=pytest.csvs_names["test_read_csv_regular"],
            parse_dates=parse_dates,
            infer_datetime_format=infer_datetime_format,
            keep_date_col=keep_date_col,
            date_parser=date_parser,
            dayfirst=dayfirst,
            cache_dates=cache_dates,
        )

    # Iteration tests
    @pytest.mark.parametrize("iterator", [True, False])
    def test_read_csv_iteration(self, iterator):
        filename = pytest.csvs_names["test_read_csv_regular"]

        # Tests __next__ and correctness of reader as an iterator
        # Use larger chunksize to read through file quicker
        rdf_reader = pd.read_csv(filename, chunksize=500, iterator=iterator)
        pd_reader = pandas.read_csv(filename, chunksize=500, iterator=iterator)

        for modin_df, pd_df in zip(rdf_reader, pd_reader):
            df_equals(modin_df, pd_df)

        # Tests that get_chunk works correctly
        rdf_reader = pd.read_csv(filename, chunksize=1, iterator=iterator)
        pd_reader = pandas.read_csv(filename, chunksize=1, iterator=iterator)

        modin_df = rdf_reader.get_chunk(1)
        pd_df = pd_reader.get_chunk(1)

        df_equals(modin_df, pd_df)

        # Tests that read works correctly
        rdf_reader = pd.read_csv(filename, chunksize=1, iterator=iterator)
        pd_reader = pandas.read_csv(filename, chunksize=1, iterator=iterator)

        modin_df = rdf_reader.read()
        pd_df = pd_reader.read()

        df_equals(modin_df, pd_df)

    def test_read_csv_encoding_976(self):
        file_name = "modin/pandas/test/data/issue_976.csv"
        names = [str(i) for i in range(11)]

        kwargs = {
            "sep": ";",
            "names": names,
            "encoding": "windows-1251",
        }
        df1 = pd.read_csv(file_name, **kwargs)
        df2 = pandas.read_csv(file_name, **kwargs)
        # these columns contain data of various types in partitions
        # see #1931 for details;
        df1 = df1.drop(["4", "5"], axis=1)
        df2 = df2.drop(["4", "5"], axis=1)

        df_equals(df1, df2)

    # Quoting, Compression, and File Format parameters tests
    @pytest.mark.parametrize("compression", ["infer", "gzip", "bz2", "xz", "zip"])
    @pytest.mark.parametrize(
        "encoding",
        [None, "latin8", "ISO-8859-1", "latin1", "iso-8859-1", "cp1252", "utf8"],
    )
    @pytest.mark.parametrize("engine", [None, "python", "c"])
    def test_read_csv_compression(self, make_csv_file, compression, encoding, engine):
        unique_filename = get_unique_filename()
        make_csv_file(
            filename=unique_filename, encoding=encoding, compression=compression
        )
        compressed_file_path = (
            f"{unique_filename}.{COMP_TO_EXT[compression]}"
            if compression != "infer"
            else unique_filename
        )

        eval_io(
            fn_name="read_csv",
            # read_csv kwargs
            filepath_or_buffer=compressed_file_path,
            compression=compression,
            encoding=encoding,
            engine=engine,
        )

    @pytest.mark.parametrize("thousands", [None, ",", "_", " "])
    @pytest.mark.parametrize("decimal", [".", "_"])
    @pytest.mark.parametrize("lineterminator", [None, "x", "\n"])
    @pytest.mark.parametrize("escapechar", [None, "d", "x"])
    @pytest.mark.parametrize("dialect", ["test_csv_dialect", None])
    def test_read_csv_file_format(
        self,
        request,
        make_csv_file,
        thousands,
        decimal,
        lineterminator,
        escapechar,
        dialect,
    ):
        if request.config.getoption("--simulate-cloud").lower() != "off":
            pytest.xfail(
                reason="The reason of tests fail in `cloud` mode is unknown for now - issue #2340"
            )
        elif Engine.get() != "Python" and lineterminator == "x":
            pytest.xfail("read_csv with Ray engine outputs empty frame - issue #2493")
        elif Engine.get() != "Python" and escapechar:
            pytest.xfail(
                "read_csv with Ray engine fails with some 'escapechar' parameters - issue #2494"
            )
        elif Engine.get() != "Python" and dialect:
            pytest.xfail(
                "read_csv with Ray engine fails with `dialect` parameter - issue #2508"
            )

        unique_filename = get_unique_filename()
        if dialect:
            test_csv_dialect_params = {
                "delimiter": "_",
                "doublequote": False,
                "escapechar": "\\",
                "quotechar": "d",
                "quoting": csv.QUOTE_ALL,
            }
            csv.register_dialect(dialect, **test_csv_dialect_params)
            dialect = csv.get_dialect(dialect)
            make_csv_file(filename=unique_filename, **test_csv_dialect_params)
        else:
            make_csv_file(
                filename=unique_filename,
                thousands_separator=thousands,
                decimal_separator=decimal,
                escapechar=escapechar,
                line_terminator=lineterminator,
            )

        eval_io(
            check_exception_type=None,  # issue #2320
            raising_exceptions=None,
            fn_name="read_csv",
            # read_csv kwargs
            filepath_or_buffer=unique_filename,
            thousands=thousands,
            decimal=decimal,
            lineterminator=lineterminator,
            escapechar=escapechar,
            dialect=dialect,
        )

    @pytest.mark.parametrize(
        "quoting",
        [csv.QUOTE_ALL, csv.QUOTE_MINIMAL, csv.QUOTE_NONNUMERIC, csv.QUOTE_NONE],
    )
    @pytest.mark.parametrize("quotechar", ['"', "_", "d"])
    @pytest.mark.parametrize("doublequote", [True, False])
    @pytest.mark.parametrize("comment", [None, "#", "x"])
    def test_read_csv_quoting(
        self,
        make_csv_file,
        quoting,
        quotechar,
        doublequote,
        comment,
    ):
        # in these cases escapechar should be set, otherwise error occures
        # _csv.Error: need to escape, but no escapechar set"
        use_escapechar = (
            not doublequote and quotechar != '"' and quoting != csv.QUOTE_NONE
        )
        escapechar = "\\" if use_escapechar else None
        unique_filename = get_unique_filename()

        make_csv_file(
            filename=unique_filename,
            quoting=quoting,
            quotechar=quotechar,
            doublequote=doublequote,
            escapechar=escapechar,
            comment_col_char=comment,
        )

        eval_io(
            fn_name="read_csv",
            # read_csv kwargs
            filepath_or_buffer=unique_filename,
            quoting=quoting,
            quotechar=quotechar,
            doublequote=doublequote,
            escapechar=escapechar,
            comment=comment,
        )

    # Error Handling parameters tests
    @pytest.mark.xfail(
<<<<<<< HEAD
        Engine.get() not in ["Python", "Cloudpython"],
        reason="read_csv doesn't raise `bad lines` exceptions - issue #2500",
=======
        Engine.get() != "Python" and Backend.get() != "Omnisci",
        reason="read_csv with Ray engine doen't raise `bad lines` exceptions - issue #2500",
>>>>>>> e74cde99
    )
    @pytest.mark.parametrize("warn_bad_lines", [True, False])
    @pytest.mark.parametrize("error_bad_lines", [True, False])
    def test_read_csv_error_handling(
        self,
        warn_bad_lines,
        error_bad_lines,
    ):
        eval_io(
            fn_name="read_csv",
            # read_csv kwargs
            filepath_or_buffer=pytest.csvs_names["test_read_csv_bad_lines"],
            warn_bad_lines=warn_bad_lines,
            error_bad_lines=error_bad_lines,
        )

    # Internal parameters tests
    @pytest.mark.parametrize("use_str_data", [True, False])
    @pytest.mark.parametrize("engine", [None, "python", "c"])
    @pytest.mark.parametrize("delimiter", [",", " "])
    @pytest.mark.parametrize("delim_whitespace", [True, False])
    @pytest.mark.parametrize("low_memory", [True, False])
    @pytest.mark.parametrize("memory_map", [True, False])
    @pytest.mark.parametrize("float_precision", [None, "high", "round_trip"])
    def test_read_csv_internal(
        self,
        make_csv_file,
        use_str_data,
        engine,
        delimiter,
        delim_whitespace,
        low_memory,
        memory_map,
        float_precision,
    ):
        if Engine.get() != "Python" and delimiter == " ":
            pytest.xfail(
                "read_csv with Ray engine doesn't \
                raise exceptions while Pandas raises - issue #2320"
            )

        # In this case raised TypeError: cannot use a string pattern on a bytes-like object,
        # so TypeError should be excluded from raising_exceptions list in order to check, that
        # the same exceptions are raised by Pandas and Modin
        case_with_TypeError_exc = (
            engine == "python"
            and delimiter == ","
            and delim_whitespace
            and low_memory
            and memory_map
            and float_precision is None
        )

        raising_exceptions = io_ops_bad_exc  # default value
        if case_with_TypeError_exc:
            raising_exceptions = list(io_ops_bad_exc)
            raising_exceptions.remove(TypeError)

        kwargs = {
            "engine": engine,
            "delimiter": delimiter,
            "delim_whitespace": delim_whitespace,
            "low_memory": low_memory,
            "memory_map": memory_map,
            "float_precision": float_precision,
        }

        unique_filename = get_unique_filename()

        if use_str_data:
            str_delim_whitespaces = (
                "col1 col2  col3   col4\n5 6   7  8\n9  10    11 12\n"
            )
            eval_io_from_str(
                str_delim_whitespaces,
                unique_filename,
                raising_exceptions=raising_exceptions,
                **kwargs,
            )
        else:
            make_csv_file(
                filename=unique_filename,
                delimiter=delimiter,
            )

            eval_io(
                filepath_or_buffer=unique_filename,
                fn_name="read_csv",
                raising_exceptions=raising_exceptions,
                **kwargs,
            )

    # Issue related, specific or corner cases
    @pytest.mark.parametrize("nrows", [2, None])
    def test_read_csv_bad_quotes(self, nrows):
        csv_bad_quotes = (
            '1, 2, 3, 4\none, two, three, four\nfive, "six", seven, "eight\n'
        )

        unique_filename = get_unique_filename()

        eval_io_from_str(csv_bad_quotes, unique_filename, nrows=nrows)

    def test_read_csv_categories(self, request):
        if request.config.getoption("--simulate-cloud").lower() != "off":
            pytest.xfail(
                reason="The reason of tests fail in `cloud` mode is unknown for now - issue #2340"
            )
        eval_io(
            fn_name="read_csv",
            # read_csv kwargs
            filepath_or_buffer="modin/pandas/test/data/test_categories.csv",
            names=["one", "two"],
            dtype={"one": "int64", "two": "category"},
        )

    @pytest.mark.parametrize("encoding", [None, "utf-8"])
    @pytest.mark.parametrize("parse_dates", [False, ["timestamp"]])
    @pytest.mark.parametrize("index_col", [None, 0, 2])
    @pytest.mark.parametrize("header", ["infer", 0])
    @pytest.mark.parametrize(
        "names",
        [
            None,
            ["timestamp", "symbol", "high", "low", "open", "close", "spread", "volume"],
        ],
    )
    def test_read_csv_parse_dates(
        self, request, names, header, index_col, parse_dates, encoding
    ):
        if (
            parse_dates
            and request.config.getoption("--simulate-cloud").lower() != "off"
        ):
            pytest.xfail(
                reason="The reason of tests fail in `cloud` mode is unknown for now - issue #2340"
            )

        if names is not None and header == "infer":
            pytest.xfail(
                "read_csv with Ray engine works incorrectly with date data and names parameter provided - issue #2509"
            )

        eval_io(
            fn_name="read_csv",
            # read_csv kwargs
            filepath_or_buffer="modin/pandas/test/data/test_time_parsing.csv",
            names=names,
            header=header,
            index_col=index_col,
            parse_dates=parse_dates,
            encoding=encoding,
        )

    def test_read_csv_s3(self):
        eval_io(
            fn_name="read_csv",
            # read_csv kwargs
            filepath_or_buffer="s3://noaa-ghcn-pds/csv/1788.csv",
        )

    @pytest.mark.parametrize("names", [list("XYZ"), None])
    @pytest.mark.parametrize("skiprows", [1, 2, 3, 4, None])
    def test_read_csv_skiprows_names(self, names, skiprows):
        if Backend.get() == "Omnisci" and names is None and skiprows in [1, None]:
            # If these conditions are satisfied, columns names will be inferred
            # from the first row, that will contain duplicated values, that is
            # not supported by  `Omnisci` backend yet.
            pytest.xfail(
                "processing of duplicated columns in OmniSci backend is not supported yet - issue #3080"
            )
        eval_io(
            fn_name="read_csv",
            # read_csv kwargs
            filepath_or_buffer="modin/pandas/test/data/issue_2239.csv",
            names=names,
            skiprows=skiprows,
        )

    def test_read_csv_default_to_pandas(self, request):
        if request.config.getoption("--simulate-cloud").lower() != "off":
            pytest.xfail(
                reason="The reason of tests fail in `cloud` mode is unknown for now - issue #2340"
            )
        with pytest.warns(UserWarning):
            # This tests that we default to pandas on a buffer
            from io import StringIO

            pd.read_csv(
                StringIO(open(pytest.csvs_names["test_read_csv_regular"], "r").read())
            )

        with pytest.warns(UserWarning):
            pd.read_csv(
                pytest.csvs_names["test_read_csv_regular"],
                skiprows=lambda x: x in [0, 2],
            )

    def test_read_csv_default_to_pandas_url(self, request):
        if request.config.getoption("--simulate-cloud").lower() != "off":
            pytest.xfail(
                reason="The reason of tests fail in `cloud` mode is unknown for now - issue #2340"
            )
        # We haven't implemented read_csv from https, but if it's implemented, then this needs to change
        eval_io(
            fn_name="read_csv",
            modin_warning=UserWarning,
            # read_csv kwargs
            filepath_or_buffer="https://raw.githubusercontent.com/modin-project/modin/master/modin/pandas/test/data/blah.csv",
        )

    @pytest.mark.parametrize("nrows", [21, 5, None])
    @pytest.mark.parametrize("skiprows", [4, 1, 500, None])
    def test_read_csv_newlines_in_quotes(self, nrows, skiprows):
        eval_io(
            fn_name="read_csv",
            # read_csv kwargs
            filepath_or_buffer="modin/pandas/test/data/newlines.csv",
            nrows=nrows,
            skiprows=skiprows,
            cast_to_str=Backend.get() != "Omnisci",
        )

    def test_read_csv_sep_none(self, request):
        if request.config.getoption("--simulate-cloud").lower() != "off":
            pytest.xfail(
                reason="The reason of tests fail in `cloud` mode is unknown for now - issue #2340"
            )
        eval_io(
            fn_name="read_csv",
            modin_warning=ParserWarning,
            # read_csv kwargs
            filepath_or_buffer=pytest.csvs_names["test_read_csv_regular"],
            sep=None,
        )

    def test_read_csv_incorrect_data(self, request):
        if request.config.getoption("--simulate-cloud").lower() != "off":
            pytest.xfail(
                reason="The reason of tests fail in `cloud` mode is unknown for now - issue #2340"
            )
        eval_io(
            fn_name="read_csv",
            # read_csv kwargs
            filepath_or_buffer="modin/pandas/test/data/test_categories.json",
        )

    @pytest.mark.parametrize(
        "kwargs",
        [
            {"names": [5, 1, 3, 4, 2, 6]},
            {"names": [0]},
            {"names": None, "usecols": [1, 0, 2]},
            {"names": [3, 1, 2, 5], "usecols": [4, 1, 3, 2]},
        ],
    )
    def test_read_csv_names_neq_num_cols(self, request, kwargs):
        if request.config.getoption("--simulate-cloud").lower() != "off":
            pytest.xfail(
                reason="The reason of tests fail in `cloud` mode is unknown for now - issue #2340"
            )
        eval_io(
            fn_name="read_csv",
            # read_csv kwargs
            filepath_or_buffer="modin/pandas/test/data/issue_2074.csv",
            **kwargs,
        )

    def test_read_csv_wrong_path(self):

        raising_exceptions = [e for e in io_ops_bad_exc if e != FileNotFoundError]

        eval_io(
            fn_name="read_csv",
            raising_exceptions=raising_exceptions,
            # read_csv kwargs
            filepath_or_buffer="/some/wrong/path.csv",
        )

    @pytest.mark.skipif(
        Backend.get() == "Omnisci",
        reason="to_csv is not implemented with OmniSci backend yet - issue #3082",
    )
    @pytest.mark.parametrize("header", [False, True])
    @pytest.mark.parametrize("mode", ["w", "wb+"])
    def test_to_csv(self, request, header, mode):
        if request.config.getoption("--simulate-cloud").lower() != "off":
            pytest.xfail(
                reason="The reason of tests fail in `cloud` mode is unknown for now - issue #2340"
            )

        pandas_df = generate_dataframe()
        modin_df = pd.DataFrame(pandas_df)

        eval_to_file(
            modin_obj=modin_df,
            pandas_obj=pandas_df,
            fn="to_csv",
            extension="csv",
            header=header,
            mode=mode,
        )

    @pytest.mark.skipif(
        Backend.get() == "Omnisci",
        reason="to_csv is not implemented with OmniSci backend yet - issue #3082",
    )
    def test_dataframe_to_csv(self, request):
        if request.config.getoption("--simulate-cloud").lower() != "off":
            pytest.xfail(
                reason="The reason of tests fail in `cloud` mode is unknown for now - issue #2340"
            )
        pandas_df = pandas.read_csv(pytest.csvs_names["test_read_csv_regular"])
        modin_df = pd.DataFrame(pandas_df)
        eval_to_file(
            modin_obj=modin_df, pandas_obj=pandas_df, fn="to_csv", extension="csv"
        )

    @pytest.mark.skipif(
        Backend.get() == "Omnisci",
        reason="to_csv is not implemented with OmniSci backend yet - issue #3082",
    )
    def test_series_to_csv(self, request):
        if request.config.getoption("--simulate-cloud").lower() != "off":
            pytest.xfail(
                reason="The reason of tests fail in `cloud` mode is unknown for now - issue #2340"
            )
        pandas_s = pandas.read_csv(
            pytest.csvs_names["test_read_csv_regular"], usecols=["col1"]
        ).squeeze()
        modin_s = pd.Series(pandas_s)
        eval_to_file(
            modin_obj=modin_s, pandas_obj=pandas_s, fn="to_csv", extension="csv"
        )

    def test_read_csv_within_decorator(self):
        @dummy_decorator()
        def wrapped_read_csv(file, method):
            if method == "pandas":
                return pandas.read_csv(file)

            if method == "modin":
                return pd.read_csv(file)

        pandas_df = wrapped_read_csv(
            pytest.csvs_names["test_read_csv_regular"], method="pandas"
        )
        modin_df = wrapped_read_csv(
            pytest.csvs_names["test_read_csv_regular"], method="modin"
        )

        df_equals(modin_df, pandas_df)

    @pytest.mark.parametrize("read_mode", ["r", "rb"])
    def test_read_csv_file_handle(self, request, read_mode, make_csv_file):
        if request.config.getoption("--simulate-cloud").lower() != "off":
            pytest.xfail("Cannot pickle file handles. See comments in PR #2625")

        unique_filename = get_unique_filename()
        make_csv_file(filename=unique_filename)

        try:
            with open(unique_filename, mode=read_mode) as buffer:
                df_pandas = pandas.read_csv(buffer)
                buffer.seek(0)
                df_modin = pd.read_csv(buffer)
                df_equals(df_modin, df_pandas)
        finally:
            teardown_test_files([unique_filename])


class TestTable:
    def test_read_table(self, make_csv_file):
        unique_filename = get_unique_filename()
        make_csv_file(filename=unique_filename, delimiter="\t")
        eval_io(
            fn_name="read_table",
            # read_table kwargs
            filepath_or_buffer=unique_filename,
        )

    def test_read_table_within_decorator(self, make_csv_file):
        unique_filename = get_unique_filename()
        make_csv_file(filename=unique_filename, delimiter="\t")

        @dummy_decorator()
        def wrapped_read_table(file, method):
            if method == "pandas":
                return pandas.read_table(file)

            if method == "modin":
                return pd.read_table(file)

        pandas_df = wrapped_read_table(unique_filename, method="pandas")
        modin_df = wrapped_read_table(unique_filename, method="modin")

        df_equals(modin_df, pandas_df)


class TestParquet:
    @pytest.mark.parametrize("columns", [None, ["col1"]])
    def test_read_parquet(self, make_parquet_file, columns):
        unique_filename = get_unique_filename(extension="parquet")
        make_parquet_file(filename=unique_filename)

        eval_io(
            fn_name="read_parquet",
            # read_parquet kwargs
            path=unique_filename,
            columns=columns,
        )

    @pytest.mark.parametrize("columns", [None, ["col1"]])
    def test_read_parquet_directory(self, make_parquet_file, columns):  #

        unique_filename = get_unique_filename(extension=None)
        make_parquet_file(filename=unique_filename, directory=True)
        eval_io(
            fn_name="read_parquet",
            # read_parquet kwargs
            path=unique_filename,
            columns=columns,
        )

    @pytest.mark.parametrize("columns", [None, ["col1"]])
    def test_read_parquet_partitioned_directory(self, make_parquet_file, columns):
        unique_filename = get_unique_filename(extension=None)
        make_parquet_file(filename=unique_filename, partitioned_columns=["col1"])

        eval_io(
            fn_name="read_parquet",
            # read_parquet kwargs
            path=unique_filename,
            columns=columns,
        )

    def test_read_parquet_pandas_index(self):
        # Ensure modin can read parquet files written by pandas with a non-RangeIndex object
        unique_filename = get_unique_filename(extension="parquet")
        pandas_df = pandas.DataFrame(
            {
                "idx": np.random.randint(0, 100_000, size=2000),
                "A": np.random.randint(0, 100_000, size=2000),
                "B": ["a", "b"] * 1000,
                "C": ["c"] * 2000,
            }
        )
        try:
            pandas_df.set_index("idx").to_parquet(unique_filename)
            # read the same parquet using modin.pandas
            df_equals(
                pd.read_parquet(unique_filename), pandas.read_parquet(unique_filename)
            )

            pandas_df.set_index(["idx", "A"]).to_parquet(unique_filename)
            df_equals(
                pd.read_parquet(unique_filename), pandas.read_parquet(unique_filename)
            )
        finally:
            os.remove(unique_filename)

    def test_read_parquet_pandas_index_partitioned(self):
        # Ensure modin can read parquet files written by pandas with a non-RangeIndex object
        unique_filename = get_unique_filename(extension="parquet")
        pandas_df = pandas.DataFrame(
            {
                "idx": np.random.randint(0, 100_000, size=2000),
                "A": np.random.randint(0, 10, size=2000),
                "B": ["a", "b"] * 1000,
                "C": ["c"] * 2000,
            }
        )
        try:
            pandas_df.set_index("idx").to_parquet(unique_filename, partition_cols=["A"])
            # read the same parquet using modin.pandas
            df_equals(
                pd.read_parquet(unique_filename), pandas.read_parquet(unique_filename)
            )
        finally:
            shutil.rmtree(unique_filename)

    def test_read_parquet_hdfs(self):
        eval_io(
            fn_name="read_parquet",
            # read_parquet kwargs
            path="modin/pandas/test/data/hdfs.parquet",
        )

    @pytest.mark.xfail(
        Engine.get() == "Python",
        reason="S3-like path doesn't support in pandas with anonymous credentials. See issue #2301.",
    )
    def test_read_parquet_s3(self):
        import s3fs

        # Pandas currently supports only default credentials for boto therefore
        # we use S3FileSystem with `anon=True` for  to make testing possible.
        dataset_url = "s3://aws-roda-hcls-datalake/chembl_27/chembl_27_public_tissue_dictionary/part-00000-66508102-96fa-4fd9-a0fd-5bc072a74293-c000.snappy.parquet"
        fs = s3fs.S3FileSystem(anon=True)
        pandas_df = pandas.read_parquet(fs.open(dataset_url, "rb"))
        modin_df_s3fs = pd.read_parquet(fs.open(dataset_url, "rb"))
        df_equals(pandas_df, modin_df_s3fs)

        # Modin supports default and anonymous credentials and resolves this internally.
        modin_df_s3 = pd.read_parquet(dataset_url)
        df_equals(pandas_df, modin_df_s3)

    def test_read_parquet_without_metadata(self):
        """Test that Modin can read parquet files not written by pandas."""
        from pyarrow import csv
        from pyarrow import parquet

        parquet_fname = get_unique_filename(extension="parquet")
        csv_fname = get_unique_filename(extension="parquet")
        pandas_df = pandas.DataFrame(
            {
                "idx": np.random.randint(0, 100_000, size=2000),
                "A": np.random.randint(0, 10, size=2000),
                "B": ["a", "b"] * 1000,
                "C": ["c"] * 2000,
            }
        )
        pandas_df.to_csv(csv_fname, index=False)
        # read into pyarrow table and write it to a parquet file
        t = csv.read_csv(csv_fname)
        parquet.write_table(t, parquet_fname)

        df_equals(pd.read_parquet(parquet_fname), pandas.read_parquet(parquet_fname))

    def test_to_parquet(self):
        modin_df, pandas_df = create_test_dfs(TEST_DATA)
        eval_to_file(
            modin_obj=modin_df,
            pandas_obj=pandas_df,
            fn="to_parquet",
            extension="parquet",
        )

    def test_read_parquet_2462(self):
        test_df = pd.DataFrame(
            {
                "col1": [["ad_1", "ad_2"], ["ad_3"]],
            }
        )

        with tempfile.TemporaryDirectory() as directory:
            path = f"{directory}/data"
            os.makedirs(path)
            test_df.to_parquet(path + "/part-00000.parquet")
            read_df = pd.read_parquet(path)

            df_equals(test_df, read_df)


class TestJson:
    @pytest.mark.parametrize("lines", [False, True])
    def test_read_json(self, lines):
        unique_filename = get_unique_filename(extension="json")
        try:
            setup_json_file(filename=unique_filename)
            eval_io(
                fn_name="read_json",
                # read_json kwargs
                path_or_buf=unique_filename,
                lines=lines,
            )
        finally:
            teardown_test_files([unique_filename])

    def test_read_json_categories(self):
        eval_io(
            fn_name="read_json",
            # read_json kwargs
            path_or_buf="modin/pandas/test/data/test_categories.json",
            dtype={"one": "int64", "two": "category"},
        )

    @pytest.mark.parametrize(
        "data",
        [json_short_string, json_short_bytes, json_long_string, json_long_bytes],
    )
    def test_read_json_string_bytes(self, data):
        with pytest.warns(UserWarning):
            modin_df = pd.read_json(data)
        # For I/O objects we need to rewind to reuse the same object.
        if hasattr(data, "seek"):
            data.seek(0)
        df_equals(modin_df, pandas.read_json(data))

    def test_to_json(self):
        modin_df, pandas_df = create_test_dfs(TEST_DATA)
        eval_to_file(
            modin_obj=modin_df, pandas_obj=pandas_df, fn="to_json", extension="json"
        )

    @pytest.mark.parametrize("read_mode", ["r", "rb"])
    def test_read_json_file_handle(self, request, read_mode):
        if request.config.getoption("--simulate-cloud").lower() != "off":
            pytest.xfail("Cannot pickle file handles. See comments in PR #2625")
        unique_filename = get_unique_filename(extension="json")
        try:
            setup_json_file(filename=unique_filename)
            with open(unique_filename, mode=read_mode) as buf:
                df_pandas = pandas.read_json(buf)
                buf.seek(0)
                df_modin = pd.read_json(buf)
                df_equals(df_pandas, df_modin)
        finally:
            teardown_test_files([unique_filename])


class TestExcel:
    @check_file_leaks
    def test_read_excel(self):
        unique_filename = get_unique_filename(extension="xlsx")
        try:
            setup_excel_file(filename=unique_filename)
            eval_io(
                fn_name="read_excel",
                # read_excel kwargs
                io=unique_filename,
            )
        finally:
            teardown_test_files([unique_filename])

    @check_file_leaks
    def test_read_excel_engine(self):
        unique_filename = get_unique_filename(extension="xlsx")
        try:
            setup_excel_file(filename=unique_filename)
            eval_io(
                fn_name="read_excel",
                modin_warning=UserWarning,
                # read_excel kwargs
                io=unique_filename,
                engine="openpyxl",
            )
        finally:
            teardown_test_files([unique_filename])

    @check_file_leaks
    def test_read_excel_index_col(self):
        unique_filename = get_unique_filename(extension="xlsx")
        try:
            setup_excel_file(filename=unique_filename)

            eval_io(
                fn_name="read_excel",
                modin_warning=UserWarning,
                # read_excel kwargs
                io=unique_filename,
                index_col=0,
            )
        finally:
            teardown_test_files([unique_filename])

    @check_file_leaks
    def test_read_excel_all_sheets(self):
        unique_filename = get_unique_filename(extension="xlsx")
        try:
            setup_excel_file(filename=unique_filename)

            pandas_df = pandas.read_excel(unique_filename, sheet_name=None)
            modin_df = pd.read_excel(unique_filename, sheet_name=None)

            assert isinstance(pandas_df, (OrderedDict, dict))
            assert isinstance(modin_df, type(pandas_df))

            assert pandas_df.keys() == modin_df.keys()

            for key in pandas_df.keys():
                df_equals(modin_df.get(key), pandas_df.get(key))
        finally:
            teardown_test_files([unique_filename])

    @pytest.mark.xfail(
        Engine.get() != "Python",
        reason="pandas throws the exception. See pandas issue #39250 for more info",
    )
    @check_file_leaks
    def test_read_excel_sheetname_title(self):
        eval_io(
            fn_name="read_excel",
            # read_excel kwargs
            io="modin/pandas/test/data/excel_sheetname_title.xlsx",
        )

    @check_file_leaks
    def test_excel_empty_line(self):
        path = "modin/pandas/test/data/test_emptyline.xlsx"
        modin_df = pd.read_excel(path)
        assert str(modin_df)

    @pytest.mark.parametrize(
        "sheet_name",
        [
            "Sheet1",
            "AnotherSpecialName",
            "SpecialName",
            "SecondSpecialName",
            0,
            1,
            2,
            3,
        ],
    )
    @check_file_leaks
    def test_read_excel_sheet_name(self, sheet_name):
        eval_io(
            fn_name="read_excel",
            # read_excel kwargs
            io="modin/pandas/test/data/modin_error_book.xlsx",
            sheet_name=sheet_name,
        )

    def test_ExcelFile(self):
        unique_filename = get_unique_filename(extension="xlsx")
        try:
            setup_excel_file(filename=unique_filename)

            modin_excel_file = pd.ExcelFile(unique_filename)
            pandas_excel_file = pandas.ExcelFile(unique_filename)

            df_equals(modin_excel_file.parse(), pandas_excel_file.parse())

            assert modin_excel_file.io == unique_filename
            assert isinstance(modin_excel_file, pd.ExcelFile)
            modin_excel_file.close()
            pandas_excel_file.close()
        finally:
            teardown_test_files([unique_filename])

    @pytest.mark.xfail(strict=False, reason="Flaky test, defaults to pandas")
    def test_to_excel(self):
        modin_df, pandas_df = create_test_dfs(TEST_DATA)

        unique_filename_modin = get_unique_filename(extension="xlsx")
        unique_filename_pandas = get_unique_filename(extension="xlsx")

        modin_writer = pandas.ExcelWriter(unique_filename_modin)
        pandas_writer = pandas.ExcelWriter(unique_filename_pandas)
        try:
            modin_df.to_excel(modin_writer)
            pandas_df.to_excel(pandas_writer)

            modin_writer.save()
            pandas_writer.save()

            assert assert_files_eq(unique_filename_modin, unique_filename_pandas)
        finally:
            teardown_test_files([unique_filename_modin, unique_filename_pandas])


class TestHdf:
    @pytest.mark.parametrize("format", [None, "table"])
    def test_read_hdf(self, format):
        unique_filename = get_unique_filename(extension="hdf")
        try:
            setup_hdf_file(filename=unique_filename, format=format)
            eval_io(
                fn_name="read_hdf",
                # read_hdf kwargs
                path_or_buf=unique_filename,
                key="df",
            )
        finally:
            teardown_test_files([unique_filename])

    def test_HDFStore(self):
        try:
            unique_filename_modin = get_unique_filename(extension="hdf")
            unique_filename_pandas = get_unique_filename(extension="hdf")
            modin_store = pd.HDFStore(unique_filename_modin)
            pandas_store = pandas.HDFStore(unique_filename_pandas)

            modin_df, pandas_df = create_test_dfs(TEST_DATA)

            modin_store["foo"] = modin_df
            pandas_store["foo"] = pandas_df

            assert assert_files_eq(unique_filename_modin, unique_filename_pandas)
            modin_df = modin_store.get("foo")
            pandas_df = pandas_store.get("foo")
            df_equals(modin_df, pandas_df)

            assert isinstance(modin_store, pd.HDFStore)

            handle, hdf_file = tempfile.mkstemp(suffix=".hdf5", prefix="test_read")
            os.close(handle)
            with pd.HDFStore(hdf_file, mode="w") as store:
                store.append("data/df1", pd.DataFrame(np.random.randn(5, 5)))
                store.append("data/df2", pd.DataFrame(np.random.randn(4, 4)))

            modin_df = pd.read_hdf(hdf_file, key="data/df1", mode="r")
            pandas_df = pandas.read_hdf(hdf_file, key="data/df1", mode="r")
            df_equals(modin_df, pandas_df)
        finally:
            os.unlink(hdf_file)
            teardown_test_files([unique_filename_modin, unique_filename_pandas])


class TestSql:
    def test_read_sql(self, make_sql_connection):
        filename = get_unique_filename(extension="db")
        table = "test_read_sql"
        conn = make_sql_connection(filename, table)
        query = f"select * from {table}"

        eval_io(
            fn_name="read_sql",
            # read_sql kwargs
            sql=query,
            con=conn,
        )

        eval_io(
            fn_name="read_sql",
            # read_sql kwargs
            sql=query,
            con=conn,
            index_col="index",
        )

        with pytest.warns(UserWarning):
            pd.read_sql_query(query, conn)

        with pytest.warns(UserWarning):
            pd.read_sql_table(table, conn)

        # Test SQLAlchemy engine
        conn = sa.create_engine(conn)
        eval_io(
            fn_name="read_sql",
            # read_sql kwargs
            sql=query,
            con=conn,
        )

        # Test SQLAlchemy Connection
        conn = conn.connect()
        eval_io(
            fn_name="read_sql",
            # read_sql kwargs
            sql=query,
            con=conn,
        )

    def test_read_sql_with_chunksize(self, make_sql_connection):
        filename = get_unique_filename(extension="db")
        table = "test_read_sql_with_chunksize"
        conn = make_sql_connection(filename, table)
        query = f"select * from {table}"

        pandas_gen = pandas.read_sql(query, conn, chunksize=10)
        modin_gen = pd.read_sql(query, conn, chunksize=10)
        for modin_df, pandas_df in zip(modin_gen, pandas_gen):
            df_equals(modin_df, pandas_df)

    @pytest.mark.parametrize("index", [False, True])
    def test_to_sql(self, make_sql_connection, index):
        table_name = f"test_to_sql_{str(index)}"
        modin_df, pandas_df = create_test_dfs(TEST_DATA)

        # We do not pass the table name so the fixture won't generate a table
        conn = make_sql_connection(f"{table_name}_modin.db")
        modin_df.to_sql(table_name, conn, index=index)
        df_modin_sql = pandas.read_sql(
            table_name, con=conn, index_col="index" if index else None
        )

        # We do not pass the table name so the fixture won't generate a table
        conn = make_sql_connection(f"{table_name}_pandas.db")
        pandas_df.to_sql(table_name, conn, index=index)
        df_pandas_sql = pandas.read_sql(
            table_name, con=conn, index_col="index" if index else None
        )

        assert df_modin_sql.sort_index().equals(df_pandas_sql.sort_index())


class TestHtml:
    @pytest.mark.xfail(reason="read_html is not yet implemented properly - issue #1296")
    def test_read_html(self):
        unique_filename = get_unique_filename(extension="html")
        try:
            setup_html_file(filename=unique_filename)
            eval_io(fn_name="read_html", io=unique_filename)
        finally:
            teardown_test_files([unique_filename])

    def test_to_html(self):
        modin_df, pandas_df = create_test_dfs(TEST_DATA)

        eval_to_file(
            modin_obj=modin_df, pandas_obj=pandas_df, fn="to_html", extension="html"
        )


class TestFwf:
    def test_fwf_file(self):
        fwf_data = (
            "id8141  360.242940  149.910199 11950.7\n"
            "id1594  444.953632  166.985655 11788.4\n"
            "id1849  364.136849  183.628767 11806.2\n"
            "id1230  413.836124  184.375703 11916.8\n"
            "id1948  502.953953  173.237159 12468.3\n"
        )

        unique_filename = get_unique_filename(extension="txt")
        try:
            setup_fwf_file(filename=unique_filename, fwf_data=fwf_data)

            colspecs = [(0, 6), (8, 20), (21, 33), (34, 43)]
            df = pd.read_fwf(
                unique_filename, colspecs=colspecs, header=None, index_col=0
            )
            assert isinstance(df, pd.DataFrame)
        finally:
            teardown_test_files([unique_filename])

    @pytest.mark.parametrize(
        "kwargs",
        [
            {
                "colspecs": [
                    (0, 11),
                    (11, 15),
                    (19, 24),
                    (27, 32),
                    (35, 40),
                    (43, 48),
                    (51, 56),
                    (59, 64),
                    (67, 72),
                    (75, 80),
                    (83, 88),
                    (91, 96),
                    (99, 104),
                    (107, 112),
                ],
                "names": ["stationID", "year", 1, 2, 3, 4, 5, 6, 7, 8, 9, 10, 11, 12],
                "na_values": ["-9999"],
                "index_col": ["stationID", "year"],
            },
            {
                "widths": [20, 8, 8, 8, 8, 8, 8, 8, 8, 8, 8, 8, 8],
                "names": ["id", 1, 2, 3, 4, 5, 6, 7, 8, 9, 10, 11, 12],
                "index_col": [0],
            },
        ],
    )
    def test_fwf_file_colspecs_widths(self, kwargs):
        unique_filename = get_unique_filename(extension="txt")
        try:
            setup_fwf_file(filename=unique_filename)

            modin_df = pd.read_fwf(unique_filename, **kwargs)
            pandas_df = pd.read_fwf(unique_filename, **kwargs)

            df_equals(modin_df, pandas_df)
        finally:
            teardown_test_files([unique_filename])

    @pytest.mark.parametrize("usecols", [["a"], ["a", "b", "d"], [0, 1, 3]])
    def test_fwf_file_usecols(self, usecols):
        fwf_data = (
            "a       b           c          d\n"
            "id8141  360.242940  149.910199 11950.7\n"
            "id1594  444.953632  166.985655 11788.4\n"
            "id1849  364.136849  183.628767 11806.2\n"
            "id1230  413.836124  184.375703 11916.8\n"
            "id1948  502.953953  173.237159 12468.3\n"
        )

        unique_filename = get_unique_filename(extension="txt")
        try:
            setup_fwf_file(filename=unique_filename, fwf_data=fwf_data)

            eval_io(
                fn_name="read_fwf",
                # read_fwf kwargs
                filepath_or_buffer=unique_filename,
                usecols=usecols,
            )
        finally:
            teardown_test_files([unique_filename])

    def test_fwf_file_chunksize(self):
        unique_filename = get_unique_filename(extension="txt")
        try:
            setup_fwf_file(filename=unique_filename)

            # Tests __next__ and correctness of reader as an iterator
            rdf_reader = pd.read_fwf(unique_filename, chunksize=5)
            pd_reader = pandas.read_fwf(unique_filename, chunksize=5)

            for modin_df, pd_df in zip(rdf_reader, pd_reader):
                df_equals(modin_df, pd_df)

            # Tests that get_chunk works correctly
            rdf_reader = pd.read_fwf(unique_filename, chunksize=1)
            pd_reader = pandas.read_fwf(unique_filename, chunksize=1)

            modin_df = rdf_reader.get_chunk(1)
            pd_df = pd_reader.get_chunk(1)

            df_equals(modin_df, pd_df)

            # Tests that read works correctly
            rdf_reader = pd.read_fwf(unique_filename, chunksize=1)
            pd_reader = pandas.read_fwf(unique_filename, chunksize=1)

            modin_df = rdf_reader.read()
            pd_df = pd_reader.read()

            df_equals(modin_df, pd_df)
        finally:
            teardown_test_files([unique_filename])

    @pytest.mark.parametrize("nrows", [13, None])
    def test_fwf_file_skiprows(self, nrows):
        unique_filename = get_unique_filename(extension="txt")
        try:
            setup_fwf_file(filename=unique_filename)

            eval_io(
                fn_name="read_fwf",
                # read_fwf kwargs
                filepath_or_buffer=unique_filename,
                skiprows=2,
                nrows=nrows,
            )

            eval_io(
                fn_name="read_fwf",
                # read_fwf kwargs
                filepath_or_buffer=unique_filename,
                usecols=[0, 4, 7],
                skiprows=[2, 5],
                nrows=nrows,
            )
        finally:
            teardown_test_files([unique_filename])

    def test_fwf_file_index_col(self):
        fwf_data = (
            "a       b           c          d\n"
            "id8141  360.242940  149.910199 11950.7\n"
            "id1594  444.953632  166.985655 11788.4\n"
            "id1849  364.136849  183.628767 11806.2\n"
            "id1230  413.836124  184.375703 11916.8\n"
            "id1948  502.953953  173.237159 12468.3\n"
        )

        unique_filename = get_unique_filename(extension="txt")
        try:
            setup_fwf_file(filename=unique_filename, fwf_data=fwf_data)
            eval_io(
                fn_name="read_fwf",
                # read_fwf kwargs
                filepath_or_buffer=unique_filename,
                index_col="c",
            )
        finally:
            teardown_test_files([unique_filename])

    def test_fwf_file_skipfooter(self):
        unique_filename = get_unique_filename(extension="txt")
        try:
            setup_fwf_file(filename=unique_filename)

            eval_io(
                fn_name="read_fwf",
                # read_fwf kwargs
                filepath_or_buffer=unique_filename,
                skipfooter=2,
            )
        finally:
            teardown_test_files([unique_filename])

    def test_fwf_file_parse_dates(self):
        dates = pandas.date_range("2000", freq="h", periods=10)
        fwf_data = "col1 col2        col3 col4"
        for i in range(10, 20):
            fwf_data = fwf_data + "\n{col1}   {col2}  {col3}   {col4}".format(
                col1=str(i),
                col2=str(dates[i - 10].date()),
                col3=str(i),
                col4=str(dates[i - 10].time()),
            )
        unique_filename = get_unique_filename(extension="txt")
        try:
            setup_fwf_file(filename=unique_filename, fwf_data=fwf_data)

            eval_io(
                fn_name="read_fwf",
                # read_fwf kwargs
                filepath_or_buffer=unique_filename,
                parse_dates=[["col2", "col4"]],
            )

            eval_io(
                fn_name="read_fwf",
                # read_fwf kwargs
                filepath_or_buffer=unique_filename,
                parse_dates={"time": ["col2", "col4"]},
            )
        finally:
            teardown_test_files([unique_filename])

    @pytest.mark.parametrize("read_mode", ["r", "rb"])
    def test_read_fwf_file_handle(self, request, read_mode):
        if request.config.getoption("--simulate-cloud").lower() != "off":
            pytest.xfail("Cannot pickle file handles. See comments in PR #2625")
        unique_filename = get_unique_filename(extension="txt")
        try:
            setup_fwf_file(filename=unique_filename)

            with open(unique_filename, mode=read_mode) as buffer:
                df_pandas = pandas.read_fwf(buffer)
                buffer.seek(0)
                df_modin = pd.read_fwf(buffer)
                df_equals(df_modin, df_pandas)
        finally:
            teardown_test_files([unique_filename])


class TestGbq:
    @pytest.mark.xfail(reason="Need to verify GBQ access")
    def test_read_gbq(self):
        # Test API, but do not supply credentials until credits can be secured.
        with pytest.raises(
            ValueError, match="Could not determine project ID and one was not supplied."
        ):
            pd.read_gbq("SELECT 1")

    @pytest.mark.xfail(reason="Need to verify GBQ access")
    def test_to_gbq(self):
        modin_df, _ = create_test_dfs(TEST_DATA)
        # Test API, but do not supply credentials until credits can be secured.
        with pytest.raises(
            ValueError, match="Could not determine project ID and one was not supplied."
        ):
            modin_df.to_gbq("modin.table")


class TestStata:
    def test_read_stata(self):
        unique_filename = get_unique_filename(extension="stata")
        try:
            setup_stata_file(filename=unique_filename)
            eval_io(
                fn_name="read_stata",
                # read_stata kwargs
                filepath_or_buffer=unique_filename,
            )
        finally:
            teardown_test_files([unique_filename])

    def test_to_stata(self):
        modin_df, pandas_df = create_test_dfs(TEST_DATA)
        eval_to_file(
            modin_obj=modin_df, pandas_obj=pandas_df, fn="to_stata", extension="stata"
        )


class TestFeather:
    def test_read_feather(self):
        unique_filename = get_unique_filename(extension="feather")
        try:
            setup_feather_file(filename=unique_filename)

            eval_io(
                fn_name="read_feather",
                # read_feather kwargs
                path=unique_filename,
            )
        finally:
            teardown_test_files([unique_filename])

    def test_to_feather(self):
        modin_df, pandas_df = create_test_dfs(TEST_DATA)
        eval_to_file(
            modin_obj=modin_df,
            pandas_obj=pandas_df,
            fn="to_feather",
            extension="feather",
        )


class TestClipboard:
    @pytest.mark.skip(reason="No clipboard in CI")
    def test_read_clipboard(self):
        setup_clipboard()

        eval_io(fn_name="read_clipboard")

    @pytest.mark.skip(reason="No clipboard in CI")
    def test_to_clipboard(self):
        modin_df, pandas_df = create_test_dfs(TEST_DATA)

        modin_df.to_clipboard()
        modin_as_clip = pandas.read_clipboard()

        pandas_df.to_clipboard()
        pandas_as_clip = pandas.read_clipboard()

        assert modin_as_clip.equals(pandas_as_clip)


class TestPickle:
    def test_read_pickle(self):
        unique_filename = get_unique_filename(extension="pkl")
        try:
            setup_pickle_file(filename=unique_filename)

            eval_io(
                fn_name="read_pickle",
                # read_pickle kwargs
                filepath_or_buffer=unique_filename,
            )
        finally:
            teardown_test_files([unique_filename])

    def test_to_pickle(self):
        modin_df, pandas_df = create_test_dfs(TEST_DATA)
        eval_to_file(
            modin_obj=modin_df, pandas_obj=pandas_df, fn="to_pickle", extension="pkl"
        )

        unique_filename_modin = get_unique_filename(extension="pkl")
        unique_filename_pandas = get_unique_filename(extension="pkl")
        try:
            pd.to_pickle(modin_df, unique_filename_modin)
            pandas.to_pickle(pandas_df, unique_filename_pandas)

            assert assert_files_eq(unique_filename_modin, unique_filename_pandas)
        finally:
            teardown_test_files([unique_filename_modin, unique_filename_pandas])


def test_from_arrow():
    _, pandas_df = create_test_dfs(TEST_DATA)
    modin_df = from_arrow(pa.Table.from_pandas(pandas_df))
    df_equals(modin_df, pandas_df)


def test_to_dense():
    modin_df, pandas_df = create_test_dfs({"col1": pandas.SparseArray([0, 1, 0])})
    df_equals(modin_df.sparse.to_dense(), pandas_df.sparse.to_dense())


def test_to_dict():
    modin_df, _ = create_test_dfs(TEST_DATA)
    assert modin_df.to_dict() == to_pandas(modin_df).to_dict()


def test_to_latex():
    modin_df, _ = create_test_dfs(TEST_DATA)
    assert modin_df.to_latex() == to_pandas(modin_df).to_latex()


def test_to_period():
    index = pandas.DatetimeIndex(
        pandas.date_range("2000", freq="h", periods=len(TEST_DATA["col1"]))
    )
    modin_df, pandas_df = create_test_dfs(TEST_DATA, index=index)
    df_equals(modin_df.to_period(), pandas_df.to_period())<|MERGE_RESOLUTION|>--- conflicted
+++ resolved
@@ -726,13 +726,8 @@
 
     # Error Handling parameters tests
     @pytest.mark.xfail(
-<<<<<<< HEAD
-        Engine.get() not in ["Python", "Cloudpython"],
+        Engine.get() not in ["Python", "Cloudpython"] and Backend.get() != "Omnisci",
         reason="read_csv doesn't raise `bad lines` exceptions - issue #2500",
-=======
-        Engine.get() != "Python" and Backend.get() != "Omnisci",
-        reason="read_csv with Ray engine doen't raise `bad lines` exceptions - issue #2500",
->>>>>>> e74cde99
     )
     @pytest.mark.parametrize("warn_bad_lines", [True, False])
     @pytest.mark.parametrize("error_bad_lines", [True, False])
